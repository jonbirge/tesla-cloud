:root {
    --sky-clear-top: #e6f7ff;
    --sky-clear-bottom: #a8d0f0;
    --sky-cloudy-top: #cacaca;
    --sky-cloudy-bottom: #70a0c7;
    --sky-rainy-top: #7a7f8d;
    --sky-rainy-bottom: #cacaca;
    --sky-storm-top: #c9d6e2;
    --sky-storm-bottom: #7b8a9a;
    --sky-snow-top: #f0f5fb;
    --sky-snow-bottom: #d8dfe6;
    --forecast-popup-top: 50%;
}

body.dark-mode {
    --sky-clear-top: #0a1020;
    --sky-clear-bottom: #441a45;
    --sky-cloudy-top: #262729;
    --sky-cloudy-bottom: #142236;
    --sky-rainy-top: #2a3040;
    --sky-rainy-bottom: #262729;
    --sky-storm-top: #080e18;
    --sky-storm-bottom: #292b2e;
    --sky-snow-top: #3e3e3b;
    --sky-snow-bottom: #706e6b;
}

/* Sat Weather Switch Elements */
.weather-switch-container {
    display: flex;
    justify-content: flex-start;
    margin: 20px 0;
}

.weather-switch {
    display: flex;
    background-color: var(--button-bg);
    border-radius: var(--button-radius);
    padding: 4px;
    gap: 4px;
    position: relative;
    width: 100%;
    max-width: 420px;
}

.weather-switch button {
    flex: 1;
    padding: 16px 24px;
    border: none;
    border-radius: calc(var(--button-radius) - 4px);
    background: transparent;
    color: var(--text-color);
    cursor: pointer;
    font-family: 'Inter', sans-serif;
    font-size: 16pt;
    font-weight: 600;
    position: relative;
    z-index: 1;
    transition: color 0.3s ease;
}

.weather-switch button.active {
    color: var(--button-text);
}

.weather-switch button.disabled,
.weather-switch button:disabled {
    opacity: 0.3;
    cursor: not-allowed;
    pointer-events: none;
}

.weather-switch::after {
    content: '';
    position: absolute;
    top: 4px;
    left: 4px;
    bottom: 4px;
    width: calc((100% - 8px) / 3);
    background-color: var(--weather-switch-slider);
    border-radius: calc(var(--button-radius) - 4px);
    transform: translateX(calc(var(--slider-position) * 100%));
    transition: transform 0.3s cubic-bezier(0.4, 0, 0.2, 1);
}

.weather-image {
    width: 100%;
    max-width: 1250px;
    opacity: 0;
    display: none;
    border-radius: var(--button-radius);
    transition: opacity 0.3s ease;
}

.weather-image.active {
    display: block;
    opacity: 1;
}

/* Weather Forecast */
.forecast-container {
    display: grid;
    grid-template-columns: repeat(auto-fit, minmax(130px, 1fr));
    gap: 9px;
    max-width: 1100px;
}

/* Loading skeleton for forecast panels */
@keyframes forecastLoading {
    0% {
        background-position: -200px 0;
    }

    100% {
        background-position: calc(200px + 100%) 0;
    }
}

.forecast-container.loading .forecast-day {
    background: #e0e0e0;
    background-image: linear-gradient(90deg, #e0e0e0 0, #f5f5f5 40px, #e0e0e0 80px);
    background-size: 200px 100%;
    animation: forecastLoading 1.5s infinite linear;
}

.forecast-container.loading .forecast-date,
.forecast-container.loading .forecast-temp,
.forecast-container.loading .forecast-desc {
    color: #999;
}

.forecast-container.loading .forecast-icon {
    filter: grayscale(100%);
    opacity: 0.3;
}

.forecast-container.loading .forecast-alert {
    display: none;
}

.forecast-day {
    border-radius: var(--button-radius);
    padding: 11px 0px 11px 0px;
    text-align: center;
    position: relative;
    min-width: 110px;
    max-width: 210px;
    min-height: 190px;
    overflow: hidden;
    z-index: 950;
}

.hourly-segments {
    position: absolute;
    top: 0;
    left: 0;
    right: 0;
    bottom: 0;
    display: flex;
    pointer-events: none;
    z-index: 0;
}

.hourly-segment {
    flex: 1;
    height: 100%;
    opacity: 0.75;
}

/* Ensure forecast content is above the hourly segments */
.forecast-date,
.forecast-icon,
.forecast-temp,
.forecast-desc,
.forecast-alert {
    position: relative;
    z-index: 1;
}

/* Weather condition gradients - shared by all forecast elements */
.forecast-day.clear,
.hourly-item.clear,
.hourly-segment.clear {
    background: linear-gradient(to bottom, var(--sky-clear-top), var(--sky-clear-bottom));
}

.forecast-day.clouds,
.hourly-item.clouds,
.hourly-segment.clouds {
    background: linear-gradient(to bottom, var(--sky-cloudy-top), var(--sky-cloudy-bottom));
}

.forecast-day.rain,
.hourly-item.rain,
.hourly-segment.rain {
    background: linear-gradient(to bottom, var(--sky-rainy-top), var(--sky-rainy-bottom));
}

.forecast-day.storm,
.forecast-day.thunderstorm,
.hourly-item.storm,
.hourly-item.thunderstorm,
.hourly-segment.storm,
.hourly-segment.thunderstorm {
    background: linear-gradient(to bottom, var(--sky-storm-top), var(--sky-storm-bottom));
}

.forecast-day.snow,
.hourly-item.snow,
.hourly-segment.snow {
    background: linear-gradient(to bottom, var(--sky-snow-top), var(--sky-snow-bottom));
}

.hourly-avail {
    cursor: pointer;
}

/* Highlighted state for selected forecast day */
.forecast-day.selected {
    transform: scale(1.2);
    transition: all 0.3s ease;
    z-index: 1000;
    box-shadow:
        0 18px 32px rgba(0, 0, 0, 0.35),
        0 0 0 4px rgba(0, 119, 255, 0.9),
        0 0 26px rgba(0, 119, 255, 0.55);
}

body.dark-mode .forecast-day.selected {
    box-shadow:
        0 20px 36px rgba(0, 0, 0, 0.65),
        0 0 0 4px rgba(0, 136, 255, 0.95),
        0 0 32px rgba(0, 119, 255, 0.85);
}

#minutely-precip-container {
    max-width: 1100px;
}

#minutely-precip-chart {
    display: flex;
    justify-content: center;
    max-height: 320px;
    margin: 0 11pt;
}

/* Icon filters for dark mode */
body.dark-mode .forecast-day.snow img.forecast-icon,
body.dark-mode .forecast-day.clear img.forecast-icon,
body.dark-mode .forecast-day.rain img.forecast-icon {
    filter: invert(1) grayscale(1);
}

.forecast-alert {
    position: absolute;
    top: 5px;
    left: 7px;
}

#weather-alerts-container,
.weather-alerts-container {
    margin: 16px 0 0;
    padding: 0;
    width: 100%;
    max-width: 1100px;
}

.weather-alert-card {
    background-color: rgba(255, 106, 106, 0.08);
    border: 1px solid #ff6b6b;
    border-radius: 8px;
    padding: 12px;
    margin-bottom: 10px;
}

.weather-alert-header {
    display: flex;
    align-items: center;
    gap: 8px;
    margin-bottom: 8px;
}

.weather-alert-icon {
    display: inline-flex;
    align-items: center;
    color: #d32f2f;
}

.weather-alert-icon svg {
    width: 22px;
    height: 22px;
}

.weather-alert-name {
    color: #c62828;
    font-size: 18px;
}

.weather-alert-description {
    margin: 0px 12px 8px 0;
    line-height: 1.35;
    color: var(--button-text);
    font-style: italic;
    font-size: 17px;
    max-width: 1100px;
}

.weather-alert-time {
    font-size: 14px;
    font-weight: 600;
    color: var(--text-color);
}

body.dark-mode .weather-alert-card {
    background-color: rgba(255, 133, 133, 0.12);
    border: 1px solid #ff8a80;
}

body.dark-mode .weather-alert-icon {
    color: #ff8a80;
}

body.dark-mode .weather-alert-name {
    color: #ff9e9e;
}

.forecast-date {
    font-size: 12pt;
    font-weight: 650;
    margin-bottom: 8px;
    color: var(--button-text);
    text-shadow: 0 0 8px rgba(255, 255, 255, 0.8), 0 0 16px rgba(255, 255, 255, 0.6);
}

body.dark-mode .forecast-date {
    text-shadow: 0 0 8px rgba(0, 0, 0, 0.8), 0 0 16px rgba(0, 0, 0, 0.6);
}

.forecast-icon {
    width: 96px;
    height: 96px;
    margin: 1px;
}

.forecast-temp {
    font-size: 14pt;
    font-weight: 750;
    color: var(--button-text);
    text-shadow: 0 0 8px rgba(255, 255, 255, 0.8), 0 0 16px rgba(255, 255, 255, 0.6);
}

body.dark-mode .forecast-temp {
    text-shadow: 0 0 8px rgba(0, 0, 0, 0.8), 0 0 16px rgba(0, 0, 0, 0.6);
}

.forecast-desc {
    font-family: "Inter", sans-serif;
    font-size: 13pt;
    font-style: italic;
    color: var(--button-text);
    text-shadow: 0 0 8px rgba(255, 255, 255, 0.8), 0 0 16px rgba(255, 255, 255, 0.6);
}

body.dark-mode .forecast-desc {
    text-shadow: 0 0 8px rgba(0, 0, 0, 0.8), 0 0 16px rgba(0, 0, 0, 0.6);
}

.forecast-popup {
    display: none;
    position: fixed;
    top: var(--forecast-popup-top, 50%);
    left: 50%;
    transform: translateX(-50%);
    background-color: var(--active-section-bg);
    border-radius: var(--button-radius);
    padding: 20px;
    z-index: 1100;
    max-width: 90%;
    width: 90%;
    max-width: 1200px;
    max-height: 80vh;
    overflow-y: auto;
    box-shadow: 5px 5px 15px rgba(0, 0, 0, 0.5);
}

.forecast-popup.show {
    display: block;
}

.forecast-dim-overlay {
    position: fixed;
    inset: 0;
    background: rgba(0, 0, 0, 0.55);
    z-index: 900;
    opacity: 0;
    pointer-events: none;
    transition: opacity 0.25s ease-out;
}

.forecast-dim-overlay.show {
    opacity: 1;
    pointer-events: auto;
}

.forecast-popup-close {
    position: absolute;
    right: 10px;
    top: 10px;
    background: #ff3b30;
    color: #fff;
    border: none;
    width: 30px;
    height: 30px;
    border-radius: 50%;
    cursor: pointer;
    display: flex;
    justify-content: center;
    font-size: 26px;
    font-weight: 700;
    line-height: 1;
    transition: all 0.2s ease;
}

.forecast-popup-close:hover {
    background: #d92a23;
    color: #fff;
}

.hourly-forecast {
    display: grid;
    grid-template-columns: repeat(auto-fill, minmax(90px, 1fr));
    gap: 6px;
    margin-top: 15px;
    max-width: 1140px;
    margin-left: auto;
    margin-right: auto;
}

.hourly-item {
    padding: 6px;
    border-radius: var(--button-radius);
    text-align: center;
    transition: background 0.3s ease;
}

.hourly-time {
    font-weight: 500;
    font-size: 11pt;
    color: var(--button-text);
    margin-bottom: 2px;
}

.hourly-icon {
    width: 32px;
    height: 32px;
}

.hourly-temp {
    color: var(--button-text);
    font-size: 11pt;
    font-weight: 750;
    margin: 2px 0;
}

.hourly-desc {
    color: var(--button-text);
    font-size: 10pt;
    font-style: italic;
    font-weight: 600;
    white-space: nowrap;
    overflow: hidden;
    text-overflow: ellipsis;
}

.station-name {
    font-size: 11pt;
    text-transform: uppercase;
    margin-left: 10px;
    color: var(--text-color);
}

/* Moon phase icon */
.moon-phase-icon {
    display: inline-block;
    width: 18px;
    height: 18px;
    margin-left: 8px;
    vertical-align: baseline;
    background-color: #ccc;
    border-radius: 50%;
    position: relative;
    overflow: hidden;
}

body.dark-mode .moon-phase-icon {
    background-color: #555;
}

/* Cloud icon styles */
.rain-status img,
.notification-icon img {
    filter: invert(50%) sepia(68%) saturate(3233%) hue-rotate(360deg) brightness(103%) contrast(103%);
}

body.dark-mode .rain-status img,
body.dark-mode .notification-icon img {
    filter: invert(74%) sepia(69%) saturate(5422%) hue-rotate(359deg) brightness(101%) contrast(107%);
}

/* Additional section-specific styling */
#satellite {
    padding-top: 30px;
}

/* Mobile Landscape Mode */
@media only screen and (max-width: 900px) {
    .weather-switch-container {
        margin: 10px 0;
    }

    .weather-switch {
        width: 100%;
        max-width: 320px;
    }

    .weather-switch button {
        padding: 10px 16px;
        font-size: 11pt;
    }

    .weather-image {
        max-width: 100%;
    }

    .forecast-container {
        gap: 12px;
        margin: 12px 0;
        max-width: 95%;
        grid-template-columns: repeat(auto-fit, minmax(100px, 1fr));
    }

    .forecast-day {
        padding: 12px 14px 16px;
        min-width: 85px;
        max-width: 150px;
        min-height: 165px;
    }

    .forecast-date {
        font-size: 12pt;
        margin-bottom: 5px;
    }

    .forecast-icon {
        width: 48px;
        height: 48px;
        margin: 5px;
    }

    .forecast-temp {
        font-size: 13pt;
        margin: 5px 0;
    }

    .forecast-desc {
        font-size: 12pt;
    }

    .forecast-popup {
        width: 90%;
        max-height: 70vh;
    }

    .hourly-forecast {
        grid-template-columns: repeat(auto-fill, minmax(70px, 1fr));
        gap: 5px;
    }

    .hourly-item {
        padding: 5px;
    }

    .hourly-time {
        font-size: 10pt;
    }

    .hourly-icon {
        width: 28px;
        height: 28px;
    }

    .hourly-temp {
        font-size: 10pt;
        margin: 1px 0;
    }

    .hourly-desc {
        font-size: 9pt;
    }

    .moon-phase-icon {
        width: 14px;
        height: 14px;
    }

    .weather-switch {
        max-width: 100%;
    }

    .weather-switch button {
        padding: 8px 12px;
        font-size: 11pt;
    }

    #prem-forecast-container .forecast-day:nth-of-type(7) {
        display: none;
    }
<<<<<<< HEAD
}

/* Radar Display */
.radar-display-container {
    margin: 20px 0;
    display: flex;
    flex-direction: column;
    align-items: flex-start;
}

.radar-loading {
    text-align: left;
    padding: 20px;
    color: var(--text-muted);
    font-style: italic;
}

#radar-unavailable {
    text-align: left;
    padding: 20px;
    color: var(--text-muted);
}

#radar-unavailable p {
    margin: 0;
}

#radar-content {
    width: 100%;
    max-width: 600px;
}

.radar-info {
    text-align: left;
    margin-bottom: 10px;
    font-weight: 600;
    color: var(--text-color);
}

.radar-image {
    width: 100%;
    height: auto;
    border-radius: var(--button-radius);
    border: 2px solid var(--separator-color);
    display: block;
=======

    .weather-alert-name {
        color: #c62828;
        font-size: 16px;
    }

    .weather-alert-description {
        margin: 0px 12px 8px 0;
        line-height: 1.35;
        color: var(--button-text);
        font-style: italic;
        font-size: 15px;
        max-width: 1100px;
    }

    .weather-alert-time {
        font-size: 13px;
        font-weight: 600;
        color: var(--text-color);
    }
>>>>>>> b5249c9d
}<|MERGE_RESOLUTION|>--- conflicted
+++ resolved
@@ -615,53 +615,6 @@
     #prem-forecast-container .forecast-day:nth-of-type(7) {
         display: none;
     }
-<<<<<<< HEAD
-}
-
-/* Radar Display */
-.radar-display-container {
-    margin: 20px 0;
-    display: flex;
-    flex-direction: column;
-    align-items: flex-start;
-}
-
-.radar-loading {
-    text-align: left;
-    padding: 20px;
-    color: var(--text-muted);
-    font-style: italic;
-}
-
-#radar-unavailable {
-    text-align: left;
-    padding: 20px;
-    color: var(--text-muted);
-}
-
-#radar-unavailable p {
-    margin: 0;
-}
-
-#radar-content {
-    width: 100%;
-    max-width: 600px;
-}
-
-.radar-info {
-    text-align: left;
-    margin-bottom: 10px;
-    font-weight: 600;
-    color: var(--text-color);
-}
-
-.radar-image {
-    width: 100%;
-    height: auto;
-    border-radius: var(--button-radius);
-    border: 2px solid var(--separator-color);
-    display: block;
-=======
 
     .weather-alert-name {
         color: #c62828;
@@ -682,5 +635,49 @@
         font-weight: 600;
         color: var(--text-color);
     }
->>>>>>> b5249c9d
+}
+
+/* Radar Display */
+.radar-display-container {
+    margin: 20px 0;
+    display: flex;
+    flex-direction: column;
+    align-items: flex-start;
+}
+
+.radar-loading {
+    text-align: left;
+    padding: 20px;
+    color: var(--text-muted);
+    font-style: italic;
+}
+
+#radar-unavailable {
+    text-align: left;
+    padding: 20px;
+    color: var(--text-muted);
+}
+
+#radar-unavailable p {
+    margin: 0;
+}
+
+#radar-content {
+    width: 100%;
+    max-width: 600px;
+}
+
+.radar-info {
+    text-align: left;
+    margin-bottom: 10px;
+    font-weight: 600;
+    color: var(--text-color);
+}
+
+.radar-image {
+    width: 100%;
+    height: auto;
+    border-radius: var(--button-radius);
+    border: 2px solid var(--separator-color);
+    display: block;
 }